"use strict";

/**
 * configuration module.
 * @module config
 *
 * @description Configuration module for retrieving and providing settings.
 *
 * @example <caption>Example usage.</caption>
 *   const config = require('../lib/config.js');
 *   // Build the config store.
 *   // func should be a function returning an object.
 *   // The values from this object will override any
 *   // found elsewhere, in config files or similar.
 *   function func() {
 *     return { debug: true };
 *   }
 *   config.provide(func);
 *   // Retrieve the 'debug' setting
 *   options.get('debug'); // true
 *
 * @author Andrew Nowak
 * @copyright Genome Research Limited 2016
 */

const ConfigChain = require('config-chain');
const path        = require('path');
const os          = require('os');
const urlParser   = require('url');
const assert      = require('assert');
const moment      = require('moment');
const GetOpt      = require('node-getopt');

const DEFAULT_PROTOCOL = 'http:';
const RO_OPTION_KEY    = 'config_ro';

const optionsList = [
<<<<<<< HEAD
  ['p','port=PORT'         ,'PORT or socket which server listens on'],
  ['m','mongourl=URI'      ,'URI to contact mongodb'],
  ['t','tempdir=PATH'      ,'PATH of temporary directory'],
  ['H','hostname=HOST'     ,'override hostname with HOST'],
  ['' ,'multiref'          ,'allow merging files with differing references. disables VCF output'],
  ['c','configfile=PATH'   ,'PATH of configfile'],
  ['g','timeout=SECONDS'   ,'SECONDS to wait before killing child processes'],
  ['r','references=PATH'   ,'PATH to dir containing reference repository'],
  ['s','skipauth'          ,'skip authorisation steps'],
  ['' ,'anyorigin'         ,'accept CORS requests from any origin'],
  ['e','emaildomain=DOMAIN','email domain to validate the remote user value against'],
  ['d','debug'             ,'debugging mode for this server'],
  ['h','help'              ,'display this help']
=======
  ['p','port=PORT'        ,'PORT or socket which server listens on'],
  ['m','mongourl=URI'     ,'URI to contact mongodb'],
  ['t','tempdir=PATH'     ,'PATH of temporary directory'],
  ['H','hostname=HOST'    ,'override hostname with HOST'],
  ['' ,'multiref'         ,'allow merging files with differing references. disables VCF output'],
  ['c','configfile=PATH'  ,'PATH of configfile'],
  ['g','timeout=SECONDS'  ,'SECONDS to wait before killing child processes'],
  ['r','references=PATH'  ,'PATH to dir containing reference repository'],
  ['s','skipauth'         ,'skip authorisation steps'],
  ['' ,'anyorigin'        ,'accept CORS requests from any origin'],
  ['d','debug'            ,'debugging mode for this server'],
  ['V','version'          ,'print version and exit'],
  ['h','help'             ,'display this help']
>>>>>>> 6a4ca07c
];

const defaultOptions = {
  config_ro:   false,
  originlist:  null,
  emaildomain: null,
  proxylist:   null,
  protocol:    DEFAULT_PROTOCOL,
  hostname:    os.hostname() || 'localhost',
  mongourl:    'mongodb://localhost:27017/imetacache',
  timeout:     3,
  mongoopt: {
    db: {
      numberofRetries: 5
    },
    server: {
      auto_reconnect: true,
      poolSize:       40,
      socketOptions:  {
        connectTimeoutMS: 5000
      }
    },
    replSet: {},
    mongos:  {}
  }
};

var options;

var fromCommandLine = () => {
  var opt = new GetOpt(optionsList).bindHelp().parseSystem();
  return opt.options;
};

/**
 * <p>Builds and/or retrieves the options object. Validates options after they are built
 * If an error happens during validation, the options preceeding this reset attempt
 * are retained.</p>
 * <p><strong>WARNING</strong>: if a function is provided, all configurations
 * originating from a previous function <strong>WILL BE LOST</strong>, including
 * those from a config file (unless the same config file is provided in the new
 * function).</p>
 *
 * @example
 * var options;
 * // Build and retrieve the options object.
 * function foo() {
 *   return {baz: true};
 * }
 * options = config.provide(foo);
 * options.get('baz'); // true
 * // Retrieve the options object without clearing the options object.
 * options = config.provide();
 * options.get('baz'); // true
 * // Clear the options object and rebuild it with the new function
 * function bar() {
 *   return {baz: false};
 * }
 * options = config.provide(bar);
 * options.get('baz'); // false
 *
 * // Make the configuration read-only
 * options = config.provide( () = {
 *   return {baz: true};
 * }, true); // Makes the configuration read-only
 * options = config.provide( () = {
 *   return {baz: false};
 * }); // Will trow Error
 *
 * @param {function} generateConfigs - Function that returns an object. The keys
 *                                     and values of this object will be used to
 *                                     as the keys and values of the resulting
 *                                     options object.
 *                                     <br>
 *                                     If this function is not supplied,
 *                                     <code>provide</code> will attempt to
 *                                     retrieve an already created options
 *                                     object.
 *                                     <br>
 *                                     Configs can be retrieved from a json file if the
 *                                     returned object provides a path specified by the
 *                                     'configfile' key, but the returned object will
 *                                     always take precedence.
 * @param {Boolean} immutable - Determines if the resulting options object will
 *                              be immutable.
 *
 * @throws {AssertionError} Provided parameter was not a function that returned
 *                          an object, or no parameter was provided but options
 *                          had not yet been initialized
 * @throws {RangerError}    If an error in validating options happens
 * @throws {Error}          If an attempt to overwrite a read-only configuration
 *                          is made
 *
 * @return {object} Object which can be queried with <code>.get('key')</code> to
 *                  find the values of a given setting.
 */
var provide = function(generateConfigs, immutable) {
  if (generateConfigs) {
    if (options && options.get(RO_OPTION_KEY)) {
      throw new Error('Attempt to overwrite original configuration');
    }
    assert(typeof generateConfigs === 'function', 'parameter must be a function');
    let opts = generateConfigs();
    assert(typeof opts === 'object', 'parameter must return an object');
    let tmpOptions = new ConfigChain(
      opts,
      opts.configfile
        ? path.resolve(opts.configfile)
        : null,
      defaultOptions
    );
    if (typeof immutable !== 'undefined') {
      assert(typeof immutable === 'boolean', 'immutable must be boolean');
      tmpOptions.set('config_ro', immutable);
    }
    adjustOptions(tmpOptions);
    if (tmpOptions.get(RO_OPTION_KEY)) {
      tmpOptions.set = () => {
        throw new Error('Attempt to change read-only configuration');
      };
    }
    options = tmpOptions;
  }
  assert(options, 'Options is undefined');
  return options;
};

function adjustOptions(opts) {

  let validateURL = (u, name) => {
    u = u.trim();
    if (!u) {
      throw new RangeError(`Empty string in '${name}'`);
    }
    try {
      let urlObj = urlParser.parse(u);
      if (!urlObj.protocol) {
        throw new Error('Protocol is absent');
      }
      if (urlObj.protocol !== opts.get('protocol')) {
        throw new Error('URL protocol should match server protocol');
      }
      if (!(urlObj.host || urlObj.hostname)) {
        throw new Error('Server host is absent');
      }
      if (urlObj.pathname && urlObj.path && urlObj.pathname.length > 1) {
        throw new Error('Path cannot be present');
      }
      if (urlObj.search) {
        throw new Error('Search string cannot be present');
      }
      if (urlObj.hash) {
        throw new Error('Hash tag cannot be present');
      }
      u = urlParser.format(urlObj);
      u = u.replace(/\/*$/, ''); // Drop trailing slash
    } catch (e) {
      throw new RangeError(`Invalid URL ${u} in ${name}: ${e}`);
    }
    return u;
  };

  let setTempDir = () => {
    opts.set('tempdir', (opts.get('tempdir') || tempFilePath('npg_ranger_')));
  };

  let setPort = () => {
    if (!opts.get('port')) {
      opts.set('port', path.join(opts.get('tempdir'), 'npg_ranger.sock'));
    }
    if (Number.isInteger(Number.parseInt(opts.get('port')))) {
      opts.set('port', Number.parseInt(opts.get('port')));
    }
  };

  let setACAOrigin = () => {
    let or = opts.get('originlist');
    if (opts.get('anyorigin')) {
      if (typeof opts.get('anyorigin') != 'boolean') {
        throw new RangeError("'anyorigin' should be a boolean type value");
      }
      if (or) {
        throw new RangeError("'anyorigin' and 'originlist' options cannot both be set");
      }
      if (!opts.get('skipauth')) {
        throw new RangeError("'anyorigin' option cannot be set if authorization is performed");
      }
    } else if (or) {
      assert(or instanceof Array, "'originlist' should be an array");
      opts.set('originlist',
        or.length === 0
        ? null
        : or.filter((el) => {return el;})
            .map((el) => {
              return validateURL(el, 'originlist');
            })
      );
    }
  };

  let setProxies = () => {
    let proxies = opts.get('proxylist');
    if (proxies) {
      assert(proxies instanceof Object, "'proxilist' should be a hash");
      let urls = Object.keys(proxies);
      if (urls.length === 0) {
        proxies = null;
      } else {
        urls.forEach((el) => {
          if (el) {
            let u = validateURL(el, 'proxylist');
            if (u !== el) {
              proxies[u] = proxies[el];
              delete proxies[el];
            }
          } else {
            throw new RangeError('Empty or zero url in proxilist');
          }
        });
      }
      opts.set('proxylist', proxies);
    }
  };

  setTempDir();
  setPort();
  setACAOrigin();
  setProxies();
}

var _formatDate = () => {
  return moment().format('YYYYMMDD_HHmmssSS');
};

var tempFilePath = function(prefix) {
  prefix = prefix ? prefix : '';
  return path.join(os.tmpdir(), prefix + _formatDate());
};

var logOpts = function() {
  let loIndex = 1;

  let names = optionsList
    .filter(function(el) {return !el[loIndex].startsWith('help');})
    .sort(function(el1, el2) {return el1[loIndex].localeCompare(el2[loIndex]);})
    .map(function(el) {
      let desc = el[loIndex];
      return desc.split('=', 1).join('');
    });
  // Push all defaultOptions into names
  Array.prototype.push.apply(names, Object.keys(defaultOptions).sort());

  return "\n" + names
    .map(function(name) {
      return name + '=' + JSON.stringify(options.get(name));
    }).join("\n");
};

module.exports = {
  fromCommandLine: fromCommandLine,
  provide:         provide,
  tempFilePath:    tempFilePath,
  logOpts:         logOpts
};<|MERGE_RESOLUTION|>--- conflicted
+++ resolved
@@ -35,7 +35,6 @@
 const RO_OPTION_KEY    = 'config_ro';
 
 const optionsList = [
-<<<<<<< HEAD
   ['p','port=PORT'         ,'PORT or socket which server listens on'],
   ['m','mongourl=URI'      ,'URI to contact mongodb'],
   ['t','tempdir=PATH'      ,'PATH of temporary directory'],
@@ -48,22 +47,8 @@
   ['' ,'anyorigin'         ,'accept CORS requests from any origin'],
   ['e','emaildomain=DOMAIN','email domain to validate the remote user value against'],
   ['d','debug'             ,'debugging mode for this server'],
+  ['V','version'           ,'print version and exit'],
   ['h','help'              ,'display this help']
-=======
-  ['p','port=PORT'        ,'PORT or socket which server listens on'],
-  ['m','mongourl=URI'     ,'URI to contact mongodb'],
-  ['t','tempdir=PATH'     ,'PATH of temporary directory'],
-  ['H','hostname=HOST'    ,'override hostname with HOST'],
-  ['' ,'multiref'         ,'allow merging files with differing references. disables VCF output'],
-  ['c','configfile=PATH'  ,'PATH of configfile'],
-  ['g','timeout=SECONDS'  ,'SECONDS to wait before killing child processes'],
-  ['r','references=PATH'  ,'PATH to dir containing reference repository'],
-  ['s','skipauth'         ,'skip authorisation steps'],
-  ['' ,'anyorigin'        ,'accept CORS requests from any origin'],
-  ['d','debug'            ,'debugging mode for this server'],
-  ['V','version'          ,'print version and exit'],
-  ['h','help'             ,'display this help']
->>>>>>> 6a4ca07c
 ];
 
 const defaultOptions = {
