{
  "name": "npg_ranger",
  "title": "npg_ranger",
  "version": "0.0.1",
  "description": "Streaming service for bioinformatics data.",
  "homepage": "https://github.com/wtsi-npg/wtsi_ranger",
  "license": "SEE LICENSE IN LICENSE",
  "private": true,
  "repository": {
    "type": "git",
    "url": "https://github.com/wtsi-npg/wtsi_ranger"
  },
  "bugs": {
    "url": "https://github.com/wtsi-npg/wtsi_ranger/issues",
    "email": "npg@sanger.ac.uk"
  },
  "contributors": [
    "Marina Gourtovaia",
    "David Jackson",
    "Jaime Corona Tovar"
  ],
  "keywords": [
    "data streaming",
    "NGS data",
    "chromosome ranges"
  ],
  "files": [
    "CHANGELOG",
    "LICENSE",
    "README",
    "bin/server.js",
    "bin/client.js"
  ],
  "dependencies": {
<<<<<<< HEAD
    "mongodb": "^2.1.7",
    "node-getopt": "^0.2.3"
=======
    "fs-extra": "^0.26.7",
    "mongodb": "^2.1.7"
>>>>>>> 30cde4f8
  },
  "devDependencies": {
    "grunt": "~0.4.5",
    "grunt-cli": "*",
    "load-grunt-tasks": "*",
    "grunt-contrib-watch": "*",
    "grunt-contrib-jshint": "*",
    "grunt-jscs": "*"
  }
}<|MERGE_RESOLUTION|>--- conflicted
+++ resolved
@@ -32,13 +32,9 @@
     "bin/client.js"
   ],
   "dependencies": {
-<<<<<<< HEAD
-    "mongodb": "^2.1.7",
-    "node-getopt": "^0.2.3"
-=======
+    "node-getopt": "^0.2.3",
     "fs-extra": "^0.26.7",
     "mongodb": "^2.1.7"
->>>>>>> 30cde4f8
   },
   "devDependencies": {
     "grunt": "~0.4.5",
