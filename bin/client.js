#!/usr/bin/env node
"use strict";

<<<<<<< HEAD
var http    = require('http');

// HTTP client to connect to an HTTP server runnign on a
// local unix socket.

var user = process.env.USER;
http.get(
  {
    socketPath: '/tmp/' + user + '/npg_ranger.sock',
    path: '/sample?region=1:77970-77980&accession=ERS1060068&format=vcf',
    headers: {'X-Remote-User': user}
  },
  function(response) {
    // Continuously update stream with data
    var body = '';
    response.on('data', function(d) {
      body += d;
    });
    response.on('end', function() {
      // Data reception is done, do whatever with it!
      console.log('RESPONSE CODE ' + response.statusCode + ' ' + response.statusMessage);
      console.log('RAW HEADERS ' + response.rawHeaders);
      console.log('RAW TRAILERS ' + response.rawTrailers);
      console.log('TRAILER data-truncated' +
        (JSON.stringify(response.trailers)));
      console.log("RECEIVED: " + body);
    });
=======
const fs    = require('fs');
const cline = require('commander');

const LOGGER        = require('../lib/logsetup.js');
const RangerRequest = require('../lib/client/rangerRequest');

/**
 * @external fs
 * @see      {@link https://nodejs.org/dist/latest-v4.x/docs/api/fs.html|fs}
 */

/**
 * @external commander
 * @see      {@link https://www.npmjs.com/package/commander|commander}
 */

/**
 * Command line client
 * @module client
 *
 * @requires {@link external:fs|fs}
 * @requires {@link external:commander|commander}
 * @requires module:logsetup
 *
 * Provides a command line client for data retrieval base on GA4GH data sharing
 * API. Is implemented with parallel, asynchronous requests.
 *
 * $ client.js "http://192.168.0.1:5050/resources/AA0011?referenceName=1&start=167856&end=173507&format=BAM" AA0011.bam
 *
 * @author Jaime Tovar
 * @copyright Genome Research Limited 2016
 */

cline
  .version('0.2.2')
  .description('Command line client for GA4GH data streaming')
  .arguments('<url> <output>')
  .option('--debug', 'Show debug output')
  .parse(process.argv);

cline.on('--help', () => {
  console.log('  Examples:');
  console.log('');
  console.log('    $ client.js "http://192.168.0.1:5050/' +
              'resources/AA0011?referenceName=1&start=167856&end=173507&format=BAM"' +
              ' AA0011.bam');
  console.log('');
});

if ( !cline.args.length || cline.args.length != 2 ) { cline.help(); }

if ( !cline.debug ) {
  LOGGER.level = 'warn';
} else {
  LOGGER.level = 'debug';
}

var url    = cline.args[0];
var output = cline.args[1];
var req    = new RangerRequest();

LOGGER.debug('Preparing call');
req.open('GET', url);

req.onreadystatechange = () => {
  LOGGER.debug('readystatechange: ' + req.readyState);
  if ( req.readyState === 4 ) {
    LOGGER.info('Request done with status ' + req.status);
    if ( req.status == 200 || req.status == 206 ) {
      LOGGER.info('Got ' + req.response.byteLength + ' bytes');
      LOGGER.debug('Will write to ' + output);
      fs.open(output, 'w', (err, fd) => {
        if ( err ) {
          LOGGER.error(err);
        }
        fs.write(fd, req.response, 0, req.response.byteLength, (err, written) => { // (err, written, buffer)
          if ( err ) {
            LOGGER.error(err);
          } else {
            LOGGER.debug('Wrote: ' + written + ' bytes to file.');
          }
        });
      });
    } else {
      try {
        LOGGER.debug('request: ' + JSON.stringify(req));
      } finally {
        LOGGER.error(req.status + ' ' + req.statusMessage);
      }
    }
>>>>>>> a8502d88
  }
};

req.onerror = ( error ) => {
  LOGGER.error('onerror: ' + error);
};

function sendRequest() {
  LOGGER.info('Sending request');
  req.send('');
}

process.nextTick(sendRequest);<|MERGE_RESOLUTION|>--- conflicted
+++ resolved
@@ -1,35 +1,6 @@
 #!/usr/bin/env node
 "use strict";
 
-<<<<<<< HEAD
-var http    = require('http');
-
-// HTTP client to connect to an HTTP server runnign on a
-// local unix socket.
-
-var user = process.env.USER;
-http.get(
-  {
-    socketPath: '/tmp/' + user + '/npg_ranger.sock',
-    path: '/sample?region=1:77970-77980&accession=ERS1060068&format=vcf',
-    headers: {'X-Remote-User': user}
-  },
-  function(response) {
-    // Continuously update stream with data
-    var body = '';
-    response.on('data', function(d) {
-      body += d;
-    });
-    response.on('end', function() {
-      // Data reception is done, do whatever with it!
-      console.log('RESPONSE CODE ' + response.statusCode + ' ' + response.statusMessage);
-      console.log('RAW HEADERS ' + response.rawHeaders);
-      console.log('RAW TRAILERS ' + response.rawTrailers);
-      console.log('TRAILER data-truncated' +
-        (JSON.stringify(response.trailers)));
-      console.log("RECEIVED: " + body);
-    });
-=======
 const fs    = require('fs');
 const cline = require('commander');
 
@@ -120,7 +91,6 @@
         LOGGER.error(req.status + ' ' + req.statusMessage);
       }
     }
->>>>>>> a8502d88
   }
 };
 
