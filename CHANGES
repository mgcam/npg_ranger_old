LIST OF CHANGES for npg_ranger project

  - upgrade async to 2.4.1 from 2.1.4
  - upgrade browserify to 14.4.0 from 13.3.0
  - upgrade fs-extra to 3.0.1 from 2.0.0
  - upgrade grunt-contrib-clean to 1.1.0 from 1.0.0
  - upgrade grunt-jasmine-nodejs to 1.6.0 from 1.5.4
  - upgrade http-shutdown to 1.2.0 from 1.1.0
  - upgrade moment to 2.18.1 from 2.17.1
  - upgrade mongodb to 2.2.29 from 2.2.22
  - upgrade pem to 1.9.7 from 1.9.4
  - upgrade request to 2.81.0 from 2.79.0
  - upgrade send to 0.15.3 from 0.14.2
  - update json response for server error reporting
  - update http error codes reported according to spec
    - httperror constructor does not take verbose anymore
    - trying to use unknown codes will result in 500 and log
    - remove 406
    - replace 409 & 422 with 400 + tailored status message
  - move trailer logic from error to controller
  - simplify url path to /ga4gh/sample (remove 'v.0.1/get')
<<<<<<< HEAD
  - upgrade samtools/htslib to 1.5
=======
  - fix header key name for token authorisation
    - client sends token under 'Authorization' header
    - client formats token string as 'Bearer XXX'
    - server expects token under 'authorization' header (lowercase)
    - server tries to parse token string from 'Bearer XXX' 
  - drop official support for node 4.x
  - update content-type to match spec
  - client warns on unsupported versions of json from server
>>>>>>> 4b15cfda

release 1.4.1
  - update database entries in docker for public data
  - update ranger Dockerfile to upgrade ranger docker to
      - htslib@1.4.1,
      - samtools@1.4.1
      - npg_ranger@1.4.0

release 1.4.0
  - add options to enable https communication between npg_ranger and npg_sentry

release 1.3.0
  - parameter in CLI for CA
  - parameter in CLI for token configuration
  - use request library to support proxy env variables for CLI client
  - switch to streaming for CLI client
  - upgrade mongodb to 2.2.22 from 2.2.21
  - upgrade js-md5 to 0.4.2 from 0.4.1
  - upgrade winston to 2.3.1 from 2.3.0
  - upgrade send to 0.14.2 from 0.14.1
  - add new authorisation strategy; make authorisation requests to
    npg_sentry via tokens

release 1.2.0
  - remove directly logging to file due to winston bug
  - add flags to change logging level
  - all logging output is now sent to stderr
  - upgrade mongodb to 2.2.21 from 2.2.12
  - upgrade browserify to 13.3.0 from 13.1.1
  - upgrade moment to 2.17.1 from 2.17.0
  - upgrade pem to 1.9.4 from 1.9.2
  - upgrade fs-extra to 2.0.0 from 1.0.0

release 1.1.0
  - cwd before executing pipelines and cleaning after pipeline finishes
  - added more filters for /sample url
  - switch to htslib@1.3.2 with curl support and samtools@1.3.1-npg-Sep2016
    in Travis
  - remove forwarding protocol from proxy, use protocol only from conf
  - upgrade moment to 2.17.0 from 2.16.0
  - upgrade mongodb to 2.2.12 from 2.2.11
  - upgrade pem to 1.9.2 from 1.8.3
  - upgrade tmp to 0.0.31 from 0.0.30
  - do not allow query strings containing multiple attribute-value pairs
    for the same attribute
  - upgrade Freebayes to 1.1.0 from 1.0.2-npg-Aug2016 in TravisCI and docs
  - include docker configuration to deploy with containers

release 1.0.0
  - show error in log when controller tests fail to cleanup
  - bring back test for unknown server, keep external servers as pending tests
  - security option for server start (TLS)
  - /file url now serves files of all formats without processing

release 0.7.0
  - use npg_ranger server for roundtrip tests
  - add prototype for reference resolve
  - upgrade moment to 2.16.0 from 2.15.2
  - upgrade tmp to 0.0.30 from 0.0.29
  - upgrade fs-extra to 1.0.0 from ^0.30.0
  - upgrade winston to 2.3.0 from 2.2.0

release 0.6.0
  - example apache.conf in docs
  - badges in README.md
  - add cluster support
  - faster server shutdown with http-shutdown

release 0.5.0
  - allow for email in the remote user value
  - server/client version from package.json
  - updated docs for 0.5.0
  - increase timouts for some tests
  - remove assert for process.env.USER in bin/server
  - upgrade browserify to 13.1.1 from 13.1.0
  - upgrade moment to 2.15.2 from 2.15.1
  - upgrade mongodb to 2.2.11 from 2.2.10

release 0.4.0
  - set node recomended to >= 4.5.0 in package.json
  - add config-chain 1.1.11
  - upgrade moment to 2.15.1 from 2.14.1
  - upgrade mongodb to 2.2.10 from 2.2.8
  - upgrade tmp to 0.0.29 from 0.0.28
  - use npm 3.10.7 in travis
  - use node 4.5.0 in travis
  - kill all processes after -g seconds after client disconnection
  - Provide VCF files using freebayes
  - add new module to handle config options
  - fix error in interpreting the end range value in the user query
  - client library - an option to accept trailers and failing the overall
     request if data is truncated
  - client script - exit with error code if the request is unsuccessful
  - server - only set trailers if the client declared that it accepts them
  - restrict request types handled by the server to GET and OPTIONS
  - add a separate handler for OPTIONS request, set CORS headers
  - read-only configuration when options are read from a command line
  - proxy-aware server configuration
  - validation for reference name user input
  - full cycle tests using bioinf tools, compiled tools cached in travis

release 0.3.0
  - publish as npm package
  - expand docs for installing and running client/server
  - upgrade mongodb from 2.2.4 to 2.2.8
  - upgrade grunt-jasmine-nodejs from 1.5.3 to 1.5.4
  - upgrade load-grunt-tasks from 'latest' to 3.5.2
  - fix wrongly reporting error while closing fd in client
  - compliance with the GA4GH API: redirection urls as objects
  - restructure documentation
  - upgrading moment to 2.14.1 from 2.13.0
  - upgrading grunt-jscs to 3.0.1 from 3.0.0
  - new client code to comply with GA4GH API
  - client code fit to use with browserify

release 0.2.1
  - compliance with the GA4GH API: use upper case for format

release 0.2.0
  - application model and controller as separate modules
  - GA4GH API url and redirection
  - logging with Winston

release 0.1.1
  - HTTP errors compliant with GA4GH API.

release 0.1
  - Initial version:
    a node.js server running on a socket or on a port serving
      either individual files or merging all available files
      for a sample,
    a range to serve and data format to serve can be specified,
    mongodb is used to find file locations,
    authorization is switched on by default (can be disabled),
      relies on authentication done elsewhere (the incoming request
      should have X-Remote-User header set), so this server
      should be run behind a reverse proxy that will perform
      authentication and set the header,
    'data_truncated' trailer header is set to 'false' if the data
      processing pipeline completed successfully, in case of an
      error in the pipeline it is set to 'true'.<|MERGE_RESOLUTION|>--- conflicted
+++ resolved
@@ -19,9 +19,7 @@
     - replace 409 & 422 with 400 + tailored status message
   - move trailer logic from error to controller
   - simplify url path to /ga4gh/sample (remove 'v.0.1/get')
-<<<<<<< HEAD
   - upgrade samtools/htslib to 1.5
-=======
   - fix header key name for token authorisation
     - client sends token under 'Authorization' header
     - client formats token string as 'Bearer XXX'
@@ -30,7 +28,6 @@
   - drop official support for node 4.x
   - update content-type to match spec
   - client warns on unsupported versions of json from server
->>>>>>> 4b15cfda
 
 release 1.4.1
   - update database entries in docker for public data
