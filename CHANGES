LIST OF CHANGES for npg_ranger project

<<<<<<< HEAD
  - add new authorisation strategy; make authorisation requests to
    npg_sentry via tokens
=======
  - parameter in CLI for token configuration
  - use request library to support proxy env variables for CLI client
  - switch to streaming for CLI client
  - upgrade mongodb to 2.2.22 from 2.2.21
  - upgrade js-md5 to 0.4.2 from 0.4.1
  - upgrade winston to 2.3.1 from 2.3.0
  - upgrade send to 0.14.2 from 0.14.1
>>>>>>> c3a22fcd

release 1.2.0
  - remove directly logging to file due to winston bug
  - add flags to change logging level
  - all logging output is now sent to stderr
  - upgrade mongodb to 2.2.21 from 2.2.12
  - upgrade browserify to 13.3.0 from 13.1.1
  - upgrade moment to 2.17.1 from 2.17.0
  - upgrade pem to 1.9.4 from 1.9.2
  - upgrade fs-extra to 2.0.0 from 1.0.0

release 1.1.0
  - cwd before executing pipelines and cleaning after pipeline finishes
  - added more filters for /sample url
  - switch to htslib@1.3.2 with curl support and samtools@1.3.1-npg-Sep2016
    in Travis
  - remove forwarding protocol from proxy, use protocol only from conf
  - upgrade moment to 2.17.0 from 2.16.0
  - upgrade mongodb to 2.2.12 from 2.2.11
  - upgrade pem to 1.9.2 from 1.8.3
  - upgrade tmp to 0.0.31 from 0.0.30
  - do not allow query strings containing multiple attribute-value pairs
    for the same attribute
  - upgrade Freebayes to 1.1.0 from 1.0.2-npg-Aug2016 in TravisCI and docs
  - include docker configuration to deploy with containers

release 1.0.0
  - show error in log when controller tests fail to cleanup
  - bring back test for unknown server, keep external servers as pending tests
  - security option for server start (TLS)
  - /file url now serves files of all formats without processing

release 0.7.0
  - use npg_ranger server for roundtrip tests
  - add prototype for reference resolve
  - upgrade moment to 2.16.0 from 2.15.2
  - upgrade tmp to 0.0.30 from 0.0.29
  - upgrade fs-extra to 1.0.0 from ^0.30.0
  - upgrade winston to 2.3.0 from 2.2.0

release 0.6.0
  - example apache.conf in docs
  - badges in README.md
  - add cluster support
  - faster server shutdown with http-shutdown

release 0.5.0
  - allow for email in the remote user value
  - server/client version from package.json
  - updated docs for 0.5.0
  - increase timouts for some tests
  - remove assert for process.env.USER in bin/server
  - upgrade browserify to 13.1.1 from 13.1.0
  - upgrade moment to 2.15.2 from 2.15.1
  - upgrade mongodb to 2.2.11 from 2.2.10

release 0.4.0
  - set node recomended to >= 4.5.0 in package.json
  - add config-chain 1.1.11
  - upgrade moment to 2.15.1 from 2.14.1
  - upgrade mongodb to 2.2.10 from 2.2.8
  - upgrade tmp to 0.0.29 from 0.0.28
  - use npm 3.10.7 in travis
  - use node 4.5.0 in travis
  - kill all processes after -g seconds after client disconnection
  - Provide VCF files using freebayes
  - add new module to handle config options
  - fix error in interpreting the end range value in the user query
  - client library - an option to accept trailers and failing the overall
     request if data is truncated
  - client script - exit with error code if the request is unsuccessful
  - server - only set trailers if the client declared that it accepts them
  - restrict request types handled by the server to GET and OPTIONS
  - add a separate handler for OPTIONS request, set CORS headers
  - read-only configuration when options are read from a command line
  - proxy-aware server configuration
  - validation for reference name user input
  - full cycle tests using bioinf tools, compiled tools cached in travis

release 0.3.0
  - publish as npm package
  - expand docs for installing and running client/server
  - upgrade mongodb from 2.2.4 to 2.2.8
  - upgrade grunt-jasmine-nodejs from 1.5.3 to 1.5.4
  - upgrade load-grunt-tasks from 'latest' to 3.5.2
  - fix wrongly reporting error while closing fd in client
  - compliance with the GA4GH API: redirection urls as objects
  - restructure documentation
  - upgrading moment to 2.14.1 from 2.13.0
  - upgrading grunt-jscs to 3.0.1 from 3.0.0
  - new client code to comply with GA4GH API
  - client code fit to use with browserify

release 0.2.1
  - compliance with the GA4GH API: use upper case for format

release 0.2.0
  - application model and controller as separate modules
  - GA4GH API url and redirection
  - logging with Winston

release 0.1.1
  - HTTP errors compliant with GA4GH API.

release 0.1
  - Initial version:
    a node.js server running on a socket or on a port serving
      either individual files or merging all available files
      for a sample,
    a range to serve and data format to serve can be specified,
    mongodb is used to find file locations,
    authorization is switched on by default (can be disabled),
      relies on authentication done elsewhere (the incoming request
      should have X-Remote-User header set), so this server
      should be run behind a reverse proxy that will perform
      authentication and set the header,
    'data_truncated' trailer header is set to 'false' if the data
      processing pipeline completed successfully, in case of an
      error in the pipeline it is set to 'true'.<|MERGE_RESOLUTION|>--- conflicted
+++ resolved
@@ -1,9 +1,5 @@
 LIST OF CHANGES for npg_ranger project
 
-<<<<<<< HEAD
-  - add new authorisation strategy; make authorisation requests to
-    npg_sentry via tokens
-=======
   - parameter in CLI for token configuration
   - use request library to support proxy env variables for CLI client
   - switch to streaming for CLI client
@@ -11,7 +7,8 @@
   - upgrade js-md5 to 0.4.2 from 0.4.1
   - upgrade winston to 2.3.1 from 2.3.0
   - upgrade send to 0.14.2 from 0.14.1
->>>>>>> c3a22fcd
+  - add new authorisation strategy; make authorisation requests to
+    npg_sentry via tokens
 
 release 1.2.0
   - remove directly logging to file due to winston bug
