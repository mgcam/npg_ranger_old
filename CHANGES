LIST OF CHANGES for npg_ranger project

  - cwd before executing pipelines and cleaning after pipeline finishes
  - added more filters for /sample url
  - switch to htslib@1.3.2 with curl support and samtools@1.3.1-npg-Sep2016
    in Travis
  - remove forwarding protocol from proxy, use protocol only from conf
  - upgrade moment to 2.17.0 from 2.16.0
  - upgrade mongodb to 2.2.12 from 2.2.11
  - upgrade pem to 1.9.2 from 1.8.3
  - upgrade tmp to 0.0.31 from 0.0.30
  - do not allow query strings containing multiple attribute-value pairs
    for the same attribute
<<<<<<< HEAD
  - added flags to server to change logging level and enable logging to console
  - all logging to console is now sent to stderr
=======
  - upgrade Freebayes to 1.1.0 from 1.0.2-npg-Aug2016 in TravisCI and docs
>>>>>>> c0360663

release 1.0.0
  - show error in log when controller tests fail to cleanup
  - bring back test for unknown server, keep external servers as pending tests
  - security option for server start (TLS)
  - /file url now serves files of all formats without processing

release 0.7.0
  - use npg_ranger server for roundtrip tests
  - add prototype for reference resolve
  - upgrade moment to 2.16.0 from 2.15.2
  - upgrade tmp to 0.0.30 from 0.0.29
  - upgrade fs-extra to 1.0.0 from ^0.30.0
  - upgrade winston to 2.3.0 from 2.2.0

release 0.6.0
  - example apache.conf in docs
  - badges in README.md
  - add cluster support
  - faster server shutdown with http-shutdown

release 0.5.0
  - allow for email in the remote user value
  - server/client version from package.json
  - updated docs for 0.5.0
  - increase timouts for some tests
  - remove assert for process.env.USER in bin/server
  - upgrade browserify to 13.1.1 from 13.1.0
  - upgrade moment to 2.15.2 from 2.15.1
  - upgrade mongodb to 2.2.11 from 2.2.10

release 0.4.0
  - set node recomended to >= 4.5.0 in package.json
  - add config-chain 1.1.11
  - upgrade moment to 2.15.1 from 2.14.1
  - upgrade mongodb to 2.2.10 from 2.2.8
  - upgrade tmp to 0.0.29 from 0.0.28
  - use npm 3.10.7 in travis
  - use node 4.5.0 in travis
  - kill all processes after -g seconds after client disconnection
  - Provide VCF files using freebayes
  - add new module to handle config options
  - fix error in interpreting the end range value in the user query
  - client library - an option to accept trailers and failing the overall
     request if data is truncated
  - client script - exit with error code if the request is unsuccessful
  - server - only set trailers if the client declared that it accepts them
  - restrict request types handled by the server to GET and OPTIONS
  - add a separate handler for OPTIONS request, set CORS headers
  - read-only configuration when options are read from a command line
  - proxy-aware server configuration
  - validation for reference name user input
  - full cycle tests using bioinf tools, compiled tools cached in travis

release 0.3.0
  - publish as npm package
  - expand docs for installing and running client/server
  - upgrade mongodb from 2.2.4 to 2.2.8
  - upgrade grunt-jasmine-nodejs from 1.5.3 to 1.5.4
  - upgrade load-grunt-tasks from 'latest' to 3.5.2
  - fix wrongly reporting error while closing fd in client
  - compliance with the GA4GH API: redirection urls as objects
  - restructure documentation
  - upgrading moment to 2.14.1 from 2.13.0
  - upgrading grunt-jscs to 3.0.1 from 3.0.0
  - new client code to comply with GA4GH API
  - client code fit to use with browserify

release 0.2.1
  - compliance with the GA4GH API: use upper case for format

release 0.2.0
  - application model and controller as separate modules
  - GA4GH API url and redirection
  - logging with Winston

release 0.1.1
  - HTTP errors compliant with GA4GH API.

release 0.1
  - Initial version:
    a node.js server running on a socket or on a port serving
      either individual files or merging all available files
      for a sample,
    a range to serve and data format to serve can be specified,
    mongodb is used to find file locations,
    authorization is switched on by default (can be disabled),
      relies on authentication done elsewhere (the incoming request
      should have X-Remote-User header set), so this server
      should be run behind a reverse proxy that will perform
      authentication and set the header,
    'data_truncated' trailer header is set to 'false' if the data
      processing pipeline completed successfully, in case of an
      error in the pipeline it is set to 'true'.<|MERGE_RESOLUTION|>--- conflicted
+++ resolved
@@ -11,12 +11,9 @@
   - upgrade tmp to 0.0.31 from 0.0.30
   - do not allow query strings containing multiple attribute-value pairs
     for the same attribute
-<<<<<<< HEAD
   - added flags to server to change logging level and enable logging to console
   - all logging to console is now sent to stderr
-=======
   - upgrade Freebayes to 1.1.0 from 1.0.2-npg-Aug2016 in TravisCI and docs
->>>>>>> c0360663
 
 release 1.0.0
   - show error in log when controller tests fail to cleanup
